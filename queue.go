package queue

import (
	"context"
	"errors"
	"fmt"
	"strings"
	"sync/atomic"
	"time"

	"github.com/Netflix/go-env"
	"github.com/streadway/amqp"
)

var (
	// ErrConfirmFailed Error confirm failed
	ErrConfirmFailed = fmt.Errorf("confirm failed")

	// ErrAckNackFailed Error ack failed
	ErrAckNackFailed = fmt.Errorf("Ack failed")

	consumerWid  uint64 = 0
	publisherWid uint64 = 0
)

// WorkerFunc does all the work necessary on a Delivery message
type WorkerFunc func(amqp.Delivery) *amqp.Publishing

// worker defines consumer workers on Delivery messages
type worker struct {
	id       uint64
	channel  *amqp.Channel
	work     WorkerFunc
	confirms chan amqp.Confirmation
}

type URL struct {
	HostName string `env:"RABBITMQ_HOSTNAME,required=true"`
	Port     string `env:"RABBITMQ_PORT,required=true"`
	UserName string `env:"RABBITMQ_USERNAME,required=true"`
	Password string `env:"RABBITMQ_PASSWORD,required=true"`
	Vhost    string `env:"RABBITMQ_VHOST,required=true"`
}

func (url *URL) urlString() string {
	return fmt.Sprintf("amqp://%s:%s@%s:%s/%s", url.UserName, url.Password, url.HostName, url.Port, url.Vhost)
}

// setupChannel sets up a RabbitMQ Channel for a worker{}. It closes a
// previously opened channel, if any.
func (w *worker) setupChannel(q *Queue) error {
	if w.channel != nil {
		w.channel.Close() // It is safe to call this method multiple times.
	}

	ch, err := q.getChannel()
	if err != nil {
		return fmt.Errorf("failed to get channel for publisher on %s. Error: %s", q.name, err)
	}
	w.channel = ch

	// this channel is going to be closed when the Queue Channel is closed
	confirms := make(chan amqp.Confirmation, 1)

	w.confirms = w.channel.NotifyPublish(confirms)
	if err := w.channel.Confirm(false); err != nil {
		return err
	}

	return nil
}

func (w *worker) stop() {
	if w.confirms != nil {
		close(w.confirms)
	}
}

// Queue represent a AMQP queue
type Queue struct {
	// Name of the queue
	name string
	// complete URL of the queue (i.e "amqp://guest:guest@localhost:5672/")
	url string
	// Connection to the server
	connection *amqp.Connection

	channel *amqp.Channel

	// ConnectionErr receives errors from the Connection in case of disconnection
	connectionErr chan *amqp.Error
	// closed signal a purposeful close of the queue
	closed bool
	// consumer specifies if this queue is for consuming messages or for publishing
	isConsumer bool
	// isExchange specifies if this is queue or an exchange
	isExchange bool
	// Durable sets durability and persistence of the queue
	Durable bool

	// Jobs is the channel where messages are sent
	Jobs chan amqp.Delivery
	// Log is the logging interface of this Queue
	Log LoggerI

	cancelCtx    context.CancelFunc
	prefetchSize int
	workers      []worker
}

// NewQueue creates and returns a new Queue structure
<<<<<<< HEAD
func NewQueue(name string, prefetchSize int, isConsumer, isExchange, durable bool, jobs chan amqp.Delivery) (*Queue, error) {
	if cfg.HostName == "" || cfg.Port == "" ||
		cfg.UserName == "" || cfg.Password == "" {
		panic("hostname,port,username and password are required for establishing the connection")
	}

	q := &Queue{
		name: name,
		url:  fmt.Sprintf(urlString, cfg.UserName, cfg.Password, cfg.HostName, cfg.Port, cfg.Vhost),

=======
func NewQueue(url *URL, name string, prefetchSize int, isConsumer, durable bool, jobs chan amqp.Delivery) (*Queue, error) {
	q := &Queue{
		name:         name,
		url:          url.urlString(),
>>>>>>> 322cd208
		isConsumer:   isConsumer,
		isExchange:   isExchange,
		Durable:      durable,
		Jobs:         jobs,
		prefetchSize: prefetchSize,
		workers:      make([]worker, 0),
	}

	if err := q.connect(); err != nil {
		return nil, err
	}

	ctx, cancel := context.WithCancel(context.TODO())

	q.cancelCtx = cancel

	go q.reconnector(ctx)

	return q, nil
}

// Close closes queue channels and connections
func (q *Queue) Close() {
	q.logVerbose("Closing connection to %s", q.name)
	q.closed = true

	for _, w := range q.workers {
		w.stop()
	}
	q.workers = nil
	q.channel.Close()
	q.connection.Close()
}

func (q *Queue) connect() error {
	q.logVerbose("Connecting to AMQP Server on %s for queue: %s\n", q.url, q.name)

	// We want to retry amqp.Dial if it fails, but only if it's reasonable
	// to do so.
	// - It's reasonable if the connection was refused (RabbitMQ has not
	//   yet started when our app is starting), or if the connection is
	//   reset (network problem, RabbitMQ restart).
	// - It's unreasonable if the url is invalid (ParseURI() fails).
	// We have no easy way to differentiate between these two error
	// conditions, so as a workaround let's see if ParseURI() succeeds here.
	if _, err := amqp.ParseURI(q.url); err != nil {
		return err
	}

	var conn *amqp.Connection
	conn, err := amqp.Dial(q.url)
	for err != nil {
		// In addition to the errors returned by ParseURI we may
		// attempt to connect to a non-existent host
		if strings.Contains(err.Error(), ": no such host") {
			return err
		}
		q.log("Failed to dial to AMQP Server on %s for queue: %s. Error: %s\n", q.url, q.name, err)
		time.Sleep(500 * time.Millisecond)
		conn, err = amqp.Dial(q.url)
	}

	q.connection = conn

	// this channel will be closed when Queue Channel is closed
	q.connectionErr = q.connection.NotifyClose(make(chan *amqp.Error))

	q.logVerbose("Connection established on queue: %s", q.name)

	ch, err := q.getChannel()
	if err != nil {
		return err
	}

	q.channel = ch

	if q.isConsumer {
		if err := q.setConsumerQoS(q.prefetchSize, true); err != nil {
			q.log("setConsumerQoS() error: %s", err)
			// XXX error not really handled
		}
	}

	return q.setupQueue()
}

func (q *Queue) reconnector(ctx context.Context) {
	defer q.logVerbose("Exiting Reconnection goroutine")

	for {
		select {
		case <-ctx.Done():
			return
		case amqpError := <-q.connectionErr:
			if !q.closed && amqpError != nil {
				q.log("Connection on queue %s closed with error %+v. Reconnecting.", q.name, amqpError)
				if err := q.connect(); err != nil {
					q.log("Connect() on queue %s failed with error: %s", q.name, err)
				}
				q.reconnectWorkers(ctx)
			}
		}
	}

}

func (q *Queue) contestualizeReconnector(ctx context.Context) {
	q.logVerbose("Recontestualizing Connector------------------")
	q.cancelCtx()
	ctx, cancel := context.WithCancel(ctx)
	q.cancelCtx = cancel

	go q.reconnector(ctx)
}

func (q *Queue) reconnectWorkers(ctx context.Context) {
	for i := range q.workers {
		var worker = q.workers[i]
		q.logVerbose("Recovering worker: %d on queue: %s\n", worker.id, q.name)
		if q.isConsumer {
			if err := q.receiver(&worker); err != nil {
				q.log("receiver() for worker/queue %d/%s failed with error: %s\n",
					worker.id, q.name, err)
			}
		} else {
			go q.sender(ctx, &worker)
		}
	}
}

func (q *Queue) receiver(w *worker) error {
	ch, err := q.getChannel()
	if err != nil {
		q.log("Failed to get channel for consumer on %s. Error: %s", q.name, err)
		return err
	}

	err = ch.Qos(
		q.prefetchSize, // prefetch count
		0,              // prefetch size -- UNUSED
		true,           // global
	)

	if err != nil {
		q.log("Failed to set QoS for consumer on %s. Error: %s", q.name, err)
		// this is non blocking error
	}
	w.channel = ch

	msgs, err := w.channel.Consume(
		q.name, // queue
		"",     // consumer
		false,  // auto-ack
		false,  // exclusive
		false,  // no-local
		false,  // no-wait
		nil,    // args
	)
	if err != nil {
		q.log("Failed to register consumer on %s. Error: %s", q.name, err)
		return err
	}

	// listen on the Delivery channel and distribute jobs to workers
	go func() {
		q.logVerbose("START Listening on queue: %s", q.name)

		for m := range msgs {
			w.work(m)
		}
		q.logVerbose("STOP Listening on queue: %s", q.name)
	}()

	return nil
}

// sender listens on the Delivery RabbitMQ channel and fetches jobs for the
// given worker{}.
func (q *Queue) sender(ctx context.Context, w *worker) {
	q.logVerbose("Starting Publisher worker with id: %d", w.id)
	started := false

MAIN:
	for {
		if started {
			q.logVerbose("Restarting Publisher worker with id: %d", w.id)
		}
		started = true

		if err := w.setupChannel(q); err != nil {
			time.Sleep(time.Second) // avoid a quick succession of reconnects
			continue
		}

		// exit gracefully if this loop breaks
		for {
			m := q.receiveJob(ctx)
			if m == nil {
				break // graceful exit
			}

			q.logVerbose("Worker %d started job on correlationId: %s\n", w.id, m.CorrelationId)

			publishing := w.work(*m)

			// There are multiple possible failure scenarios that
			// result in either message Duplication or Loss.
			if err := q.publish(publishing, w.channel); err != nil {
				// Destination RabbitMQ didn't accept our message
				q.log("Failed to publish message with CorrelationId %s. Error: %s",
					m.CorrelationId, err)
				if err := m.Nack(false, false); err != nil {
					// Source RabbitMQ didn't receive our Nack
					//
					// If it crashed the message will be lost
					// If it's lagging the message will be retried
					q.log("sender Nack() of %s Failed with %s\n", m.CorrelationId, err)
				}

				// Reconnect
				continue MAIN
			}

			confirmed := q.checkConfirmation(*m, w)
			if !confirmed {
				// Destination RabbitMQ didn't confirm our
				// message, but it accepted it earlier.
				q.log("Failed to get confirmation of %s\n",
					m.CorrelationId)

				// XXX reconnect, but only if no Ack received (as opposed to negative ack)?
			}

			if err := q.ackNack(*m, confirmed); err != nil {
				// Source RabbitMQ is unreachable
				//
				// If confirmed == false:
				//   If Source RabbitMQ crashed the message will be dropped
				//   If it's just lagging the message will be re-delivered
				// If confirmed == true:
				//   If Source RabbitMQ crashed it's OK
				//   If it's just lagging the message will be duplicated
				q.log("Failed to Ack/Nack %s, error: %s\n", m.CorrelationId, err)
			}

			q.logVerbose("Worker %d finished job with CorrelationId: %s\n", w.id, m.CorrelationId)
		}

		break // graceful exit
	}

	q.logVerbose("Stopping Publisher worker with id: %d", w.id)
	w.channel.Close()
}

// https://www.rabbitmq.com/confirms.html#publisher-confirms:
//     basic.nack will only be delivered if an internal error occurs in the
//     Erlang process responsible for a queue.
//
// We're observing this when the server is restarted
//
// XXX what does the amqp library do when the server disappears without a trace?
func (q *Queue) checkConfirmation(m amqp.Delivery, w *worker) bool {
	confirmed := <-w.confirms
	return confirmed.Ack
}

func (q *Queue) ackNack(m amqp.Delivery, confirmed bool) error {
	if confirmed {
		if err := m.Ack(false); err != nil {
			return err
		}
	} else {
		if err := m.Nack(false, false); err != nil {
			return err
		}
	}

	return nil
}

// AddReceiver start consuming messages on channel ch from the queue and
// posts deliveries to the WorkerFunc
func (q *Queue) AddReceiver(cf WorkerFunc) error {
	if !q.isConsumer {
		panic("Adding a Consumer on a publishing Queue")
	}

	newConsumerWid := atomic.AddUint64(&consumerWid, 1)

	consumer := &worker{id: newConsumerWid, work: cf}

	if err := q.receiver(consumer); err != nil {
		return err
	}

	// add consumer to the list
	q.workers = append(q.workers, *consumer)

	q.logVerbose("Starting Consumer worker with id: %d", newConsumerWid)

	return nil
}

// AddPublisher adds a publisher to the worker pool
func (q *Queue) AddPublisher(ctx context.Context, pf WorkerFunc) error {
	if q.isConsumer {
		panic("Adding a Publisher on a consumer Queue")
	}

	newPublisherWid := atomic.AddUint64(&publisherWid, 1)

	publisher := &worker{id: newPublisherWid, work: pf}

	if len(q.workers) == 0 {
		q.contestualizeReconnector(ctx)
	}
	// add publisher to the list
	q.workers = append(q.workers, *publisher)

	go q.sender(ctx, publisher)

	return nil
}

// getChannel gets a channel from the Queue
func (q *Queue) getChannel() (ch *amqp.Channel, err error) {
	return q.connection.Channel()
}

// setupQueue declares a Queue named queueName
func (q *Queue) setupQueue() error {
	if q.name == "" {
		return errors.New("no queue or exchange name provided")
	}

	if q.isExchange {
		if err := q.channel.ExchangeDeclarePassive(q.name, "fanout", true, false, false, false, nil); err != nil {
			return err
		}
	} else {
		if _, err := q.channel.QueueDeclarePassive(q.name, q.Durable, false, false, false, nil); err != nil {
			return err
		}
	}

	return nil
}

// setConsumerQoS sets QoS on a channel with a prefetch value
func (q *Queue) setConsumerQoS(prefetch int, global bool) error {
	if q.channel != nil && q.name != "" {
		return q.channel.Qos(
			prefetch, // prefetch count
			0,        // prefetch size
			global,   // global
		)
	}
	return nil
}

// publish sends a message on a channel if provided, otherwise get a new channel from the queue connection
func (q *Queue) publish(message *amqp.Publishing, ch *amqp.Channel) error {
	if q.isConsumer {
		return errors.New("publishing on a consumer queue")
	}

	if ch == nil {
		var err error
		ch, err = q.getChannel()
		if err != nil {
			return err
		}
	}

	// If exchange is used to publish message
	exchangeName := ""
	queueName := q.name
	if q.isExchange {
		exchangeName = q.name
		// Since we are using fanout exchange, routing key can be ignored
		queueName = ""
	}

	// Publish the response
	puberr := ch.Publish(
		exchangeName, // exchange
		queueName,    // routing key
		false,        // mandatory
		false,        // immediate
		*message)

	return puberr
}

// receiveJob returns a job from the .Jobs queue, blocking if necessary. If
// execution is canceled in any way it returns nil.
func (q *Queue) receiveJob(ctx context.Context) *amqp.Delivery {
	select {
	case <-ctx.Done():
		return nil
	case <-q.connectionErr:
		return nil
	case job, ok := <-q.Jobs:
		if !ok { // q.Jobs was closed
			return nil
		}
		return &job
	}
}

func ReadCfgFromEnv() (*URL, error) {
	url := &URL{}
	if _, err := env.UnmarshalFromEnviron(url); err != nil {
		return nil, err
	}

	return url, nil
}<|MERGE_RESOLUTION|>--- conflicted
+++ resolved
@@ -48,7 +48,7 @@
 
 // setupChannel sets up a RabbitMQ Channel for a worker{}. It closes a
 // previously opened channel, if any.
-func (w *worker) setupChannel(q *Queue) error {
+func (w *worker) setupChannel(q *Channel) error {
 	if w.channel != nil {
 		w.channel.Close() // It is safe to call this method multiple times.
 	}
@@ -76,8 +76,8 @@
 	}
 }
 
-// Queue represent a AMQP queue
-type Queue struct {
+// Channel represent a AMQP queue
+type Channel struct {
 	// Name of the queue
 	name string
 	// complete URL of the queue (i.e "amqp://guest:guest@localhost:5672/")
@@ -108,26 +108,13 @@
 	workers      []worker
 }
 
-// NewQueue creates and returns a new Queue structure
-<<<<<<< HEAD
-func NewQueue(name string, prefetchSize int, isConsumer, isExchange, durable bool, jobs chan amqp.Delivery) (*Queue, error) {
-	if cfg.HostName == "" || cfg.Port == "" ||
-		cfg.UserName == "" || cfg.Password == "" {
-		panic("hostname,port,username and password are required for establishing the connection")
-	}
-
-	q := &Queue{
-		name: name,
-		url:  fmt.Sprintf(urlString, cfg.UserName, cfg.Password, cfg.HostName, cfg.Port, cfg.Vhost),
-
-=======
-func NewQueue(url *URL, name string, prefetchSize int, isConsumer, durable bool, jobs chan amqp.Delivery) (*Queue, error) {
-	q := &Queue{
+// NewQueue returns a new Queue structure
+func NewQueue(url *URL, name string, prefetchSize int, isConsumer, durable bool, jobs chan amqp.Delivery) (*Channel, error) {
+	q := &Channel{
 		name:         name,
 		url:          url.urlString(),
->>>>>>> 322cd208
 		isConsumer:   isConsumer,
-		isExchange:   isExchange,
+		isExchange:   false,
 		Durable:      durable,
 		Jobs:         jobs,
 		prefetchSize: prefetchSize,
@@ -147,8 +134,34 @@
 	return q, nil
 }
 
+// NewExchange returns a new Exchange structure
+func NewExchange(url *URL, name string, prefetchSize int, durable bool, jobs chan amqp.Delivery) (*Channel, error) {
+	q := &Channel{
+		name:         name,
+		url:          url.urlString(),
+		isConsumer:   false,
+		isExchange:   true,
+		Durable:      durable,
+		Jobs:         jobs,
+		prefetchSize: prefetchSize,
+		workers:      make([]worker, 0),
+	}
+
+	if err := q.connect(); err != nil {
+		return nil, err
+	}
+
+	ctx, cancel := context.WithCancel(context.TODO())
+
+	q.cancelCtx = cancel
+
+	go q.reconnector(ctx)
+
+	return q, nil
+}
+
 // Close closes queue channels and connections
-func (q *Queue) Close() {
+func (q *Channel) Close() {
 	q.logVerbose("Closing connection to %s", q.name)
 	q.closed = true
 
@@ -160,7 +173,7 @@
 	q.connection.Close()
 }
 
-func (q *Queue) connect() error {
+func (q *Channel) connect() error {
 	q.logVerbose("Connecting to AMQP Server on %s for queue: %s\n", q.url, q.name)
 
 	// We want to retry amqp.Dial if it fails, but only if it's reasonable
@@ -209,10 +222,10 @@
 		}
 	}
 
-	return q.setupQueue()
-}
-
-func (q *Queue) reconnector(ctx context.Context) {
+	return q.setupConnection()
+}
+
+func (q *Channel) reconnector(ctx context.Context) {
 	defer q.logVerbose("Exiting Reconnection goroutine")
 
 	for {
@@ -232,7 +245,7 @@
 
 }
 
-func (q *Queue) contestualizeReconnector(ctx context.Context) {
+func (q *Channel) contestualizeReconnector(ctx context.Context) {
 	q.logVerbose("Recontestualizing Connector------------------")
 	q.cancelCtx()
 	ctx, cancel := context.WithCancel(ctx)
@@ -241,7 +254,7 @@
 	go q.reconnector(ctx)
 }
 
-func (q *Queue) reconnectWorkers(ctx context.Context) {
+func (q *Channel) reconnectWorkers(ctx context.Context) {
 	for i := range q.workers {
 		var worker = q.workers[i]
 		q.logVerbose("Recovering worker: %d on queue: %s\n", worker.id, q.name)
@@ -256,7 +269,7 @@
 	}
 }
 
-func (q *Queue) receiver(w *worker) error {
+func (q *Channel) receiver(w *worker) error {
 	ch, err := q.getChannel()
 	if err != nil {
 		q.log("Failed to get channel for consumer on %s. Error: %s", q.name, err)
@@ -304,7 +317,7 @@
 
 // sender listens on the Delivery RabbitMQ channel and fetches jobs for the
 // given worker{}.
-func (q *Queue) sender(ctx context.Context, w *worker) {
+func (q *Channel) sender(ctx context.Context, w *worker) {
 	q.logVerbose("Starting Publisher worker with id: %d", w.id)
 	started := false
 
@@ -388,12 +401,12 @@
 // We're observing this when the server is restarted
 //
 // XXX what does the amqp library do when the server disappears without a trace?
-func (q *Queue) checkConfirmation(m amqp.Delivery, w *worker) bool {
+func (q *Channel) checkConfirmation(m amqp.Delivery, w *worker) bool {
 	confirmed := <-w.confirms
 	return confirmed.Ack
 }
 
-func (q *Queue) ackNack(m amqp.Delivery, confirmed bool) error {
+func (q *Channel) ackNack(m amqp.Delivery, confirmed bool) error {
 	if confirmed {
 		if err := m.Ack(false); err != nil {
 			return err
@@ -409,7 +422,7 @@
 
 // AddReceiver start consuming messages on channel ch from the queue and
 // posts deliveries to the WorkerFunc
-func (q *Queue) AddReceiver(cf WorkerFunc) error {
+func (q *Channel) AddReceiver(cf WorkerFunc) error {
 	if !q.isConsumer {
 		panic("Adding a Consumer on a publishing Queue")
 	}
@@ -431,7 +444,7 @@
 }
 
 // AddPublisher adds a publisher to the worker pool
-func (q *Queue) AddPublisher(ctx context.Context, pf WorkerFunc) error {
+func (q *Channel) AddPublisher(ctx context.Context, pf WorkerFunc) error {
 	if q.isConsumer {
 		panic("Adding a Publisher on a consumer Queue")
 	}
@@ -452,12 +465,12 @@
 }
 
 // getChannel gets a channel from the Queue
-func (q *Queue) getChannel() (ch *amqp.Channel, err error) {
+func (q *Channel) getChannel() (ch *amqp.Channel, err error) {
 	return q.connection.Channel()
 }
 
-// setupQueue declares a Queue named queueName
-func (q *Queue) setupQueue() error {
+// setupConnection declares a Queue or Exchange connection
+func (q *Channel) setupConnection() error {
 	if q.name == "" {
 		return errors.New("no queue or exchange name provided")
 	}
@@ -476,7 +489,7 @@
 }
 
 // setConsumerQoS sets QoS on a channel with a prefetch value
-func (q *Queue) setConsumerQoS(prefetch int, global bool) error {
+func (q *Channel) setConsumerQoS(prefetch int, global bool) error {
 	if q.channel != nil && q.name != "" {
 		return q.channel.Qos(
 			prefetch, // prefetch count
@@ -488,7 +501,7 @@
 }
 
 // publish sends a message on a channel if provided, otherwise get a new channel from the queue connection
-func (q *Queue) publish(message *amqp.Publishing, ch *amqp.Channel) error {
+func (q *Channel) publish(message *amqp.Publishing, ch *amqp.Channel) error {
 	if q.isConsumer {
 		return errors.New("publishing on a consumer queue")
 	}
@@ -523,7 +536,7 @@
 
 // receiveJob returns a job from the .Jobs queue, blocking if necessary. If
 // execution is canceled in any way it returns nil.
-func (q *Queue) receiveJob(ctx context.Context) *amqp.Delivery {
+func (q *Channel) receiveJob(ctx context.Context) *amqp.Delivery {
 	select {
 	case <-ctx.Done():
 		return nil
