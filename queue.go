--- conflicted
+++ resolved
@@ -40,17 +40,9 @@
 		w.channel.Close() // It is safe to call this method multiple times.
 	}
 
-<<<<<<< HEAD
 	ch, err := q.getChannel()
 	if err != nil {
-		q.log("Failed to get channel for publisher on %s. Error: %s\n", q.name, err)
-		return err
-=======
-	if ch, err := q.getChannel(); err != nil {
 		return fmt.Errorf("Failed to get channel for publisher on %s. Error: %s", q.name, err)
-	} else {
-		w.channel = ch
->>>>>>> ddc1ecb5
 	}
 	w.channel = ch
 
