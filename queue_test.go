// +build rabbitmq

package queue

import (
	"context"
	"fmt"
	"os"
	"os/exec"
	"strconv"
	"strings"
	"sync"
	"sync/atomic"
	"testing"
	"time"

	"github.com/streadway/amqp"
	"github.com/stretchr/testify/assert"
)

var testUrl = &URL{}

// Test graceful stop
func TestQueueStop(t *testing.T) {
	t.Run("Close Consumer", func(t *testing.T) {
		jobChannel := make(chan amqp.Delivery)
<<<<<<< HEAD
		q, err := NewQueue(t.Name(), 3, true, false, false, jobChannel)
=======
		q, err := NewQueue(testUrl, t.Name(), 3, true, false, jobChannel)
>>>>>>> 322cd208
		assert.NoError(t, err)

		rec := func(m amqp.Delivery) *amqp.Publishing {
			return nil
		}
		assert.NoError(t, q.AddReceiver(rec))
		time.Sleep(time.Millisecond * 50)
		assert.NoError(t, q.AddReceiver(rec))
		time.Sleep(time.Millisecond * 50)
		assert.NoError(t, q.AddReceiver(rec))
		time.Sleep(time.Millisecond * 50)

		q.Close()
		time.Sleep(time.Millisecond * 50)
	})

	t.Run("Close Publisher", func(t *testing.T) {
		jobChannel := make(chan amqp.Delivery)
<<<<<<< HEAD
		q, err := NewQueue(t.Name(), 1, false, false, false, jobChannel)
=======
		q, err := NewQueue(testUrl, t.Name(), 1, false, false, jobChannel)
>>>>>>> 322cd208
		assert.NoError(t, err)
		pub := func(d amqp.Delivery) *amqp.Publishing {
			return nil
		}
		assert.NoError(t, q.AddPublisher(context.TODO(), pub))
		time.Sleep(time.Millisecond * 50)
		assert.NoError(t, q.AddPublisher(context.TODO(), pub))
		time.Sleep(time.Millisecond * 50)
		assert.NoError(t, q.AddPublisher(context.TODO(), pub))
		time.Sleep(time.Millisecond * 50)

		q.Close()
		time.Sleep(time.Millisecond * 50)
	})
}

// This function will do some resiliency testing (invalid URL), and deliver a
// single message.
func TestQueueSingle(t *testing.T) {
	correlationId := "abc"
	received := make(chan bool) // this channel gets "released" on success

	// Consumer
	jobChannel := make(chan amqp.Delivery)
<<<<<<< HEAD
	qi, err := NewQueue(t.Name(), 1, true, false, false, jobChannel)
=======
	qi, err := NewQueue(testUrl, t.Name(), 1, true, false, jobChannel)
>>>>>>> 322cd208
	assert.NoError(t, err)
	defer qi.Close()

	rec := func(m amqp.Delivery) *amqp.Publishing {
		assert.NoError(t, m.Ack(false))
		assert.Equal(t, correlationId, m.CorrelationId)
		received <- true
		return nil
	}
	assert.NoError(t, qi.AddReceiver(rec))

	jobChannel2 := make(chan amqp.Delivery)
<<<<<<< HEAD
	qo, err := NewQueue(t.Name(), 1, false, false, false, jobChannel2)
=======
	qo, err := NewQueue(testUrl, t.Name(), 1, false, false, jobChannel2)
>>>>>>> 322cd208
	assert.NoError(t, err)
	defer qo.Close()
	pub := func(d amqp.Delivery) *amqp.Publishing {
		return &amqp.Publishing{
			ContentType:   d.ContentType,
			CorrelationId: d.CorrelationId,
			Body:          d.Body,
			Headers:       d.Headers,
		}
	}
	assert.NoError(t, qo.AddPublisher(context.TODO(), pub))

	t.Run("Send", func(t *testing.T) {
		jobChannel2 <- amqp.Delivery{CorrelationId: correlationId}

		<-received
	})

	CheckNumMessages(t, t.Name(), 0)
}

// This test will send many messages, each with a short delay, and restart
// the rabbitmq server sometime in the middle of that.
//
// It should finish in a bit over 10 seconds.
//
// Don't run it in parallel as it restarts the docker container that other
// tests rely on.
func TestQueueReconnect(t *testing.T) {
	num := 10000                   // Number of messages to send
	delay := time.Millisecond * 10 // Delay between each message

	// We use these to see if the test succeeded
	var noReceived uint64
	var noSent uint64
	var noAck uint64
	var noNack uint64
	var noReject uint64

	// Consumer
	jobChannel := make(chan amqp.Delivery, num)
<<<<<<< HEAD
	qi, err := NewQueue(t.Name(), 1, true, false, true, jobChannel)
=======
	qi, err := NewQueue(testUrl, t.Name(), 1, true, true, jobChannel)
>>>>>>> 322cd208
	assert.NoError(t, err)
	defer qi.Close()

	rec := func(m amqp.Delivery) *amqp.Publishing {
		assert.NoError(t, m.Ack(false))
		atomic.AddUint64(&noReceived, 1)
		return nil
	}
	assert.NoError(t, qi.AddReceiver(rec))

	jobChannel2 := make(chan amqp.Delivery, num)
<<<<<<< HEAD
	qo, err := NewQueue(t.Name(), 1, false, false, true, jobChannel2)
=======
	qo, err := NewQueue(testUrl, t.Name(), 1, false, true, jobChannel2)
>>>>>>> 322cd208
	assert.NoError(t, err)
	defer qo.Close()
	pub := func(d amqp.Delivery) *amqp.Publishing {
		return &amqp.Publishing{
			ContentType:   d.ContentType,
			CorrelationId: d.CorrelationId,
			Body:          d.Body,
			Headers:       d.Headers,
		}
	}
	assert.NoError(t, qo.AddPublisher(context.TODO(), pub))

	t.Run("Reconnect", func(t *testing.T) {
		var wg sync.WaitGroup
		wg.Add(2)

		// Container restarter
		go func() {
			defer wg.Done()

			time.Sleep(delay * time.Duration(num/2))
			t.Logf("Restarting docker container")
			cmd := exec.Command("docker", "restart", "test-rabbitmq")
			assert.NoError(t, cmd.Run())
		}()

		// Sender
		go func() {
			defer wg.Done()
			for i := 0; i < num; i++ {
				acknowledger := NewAcknowledger(
					// ack
					func(tag uint64, multiple bool) error {
						atomic.AddUint64(&noAck, 1)
						return nil
					},
					// nack
					func(tag uint64, multiple bool, requeue bool) error {
						atomic.AddUint64(&noNack, 1)
						return nil
					},
					// reject
					func(tag uint64, requeue bool) error {
						atomic.AddUint64(&noReject, 1)
						return nil
					},
					// wait
					false,
				)

				jobChannel2 <- amqp.Delivery{
					CorrelationId: fmt.Sprintf("%d", i),
					Acknowledger:  acknowledger,
				}
				atomic.AddUint64(&noSent, 1)

				time.Sleep(delay)
			}
		}()
		wg.Wait()
		time.Sleep(time.Millisecond * 200) // process the last message

		// By now we have sent `num` messages. Either one or zero of
		// them have been rejected because of the restart
		t.Logf("noReceived: %d\n", noReceived)
		t.Logf("noSent: %d\n", noSent)
		t.Logf("noAck: %d\n", noAck)
		t.Logf("noNack: %d\n", noNack)
		t.Logf("noReject: %d\n", noReject)
		assert.Equal(t, int(noAck), int(noReceived))
		assert.Equal(t, num, int(noAck+noNack+noReject))
		if noNack > 1 {
			t.Fatalf("More than one message Nacked, expected 0 or 1")
		}
	})

	CheckNumMessages(t, t.Name(), 0)
}

// Send many messages in parallel
func TestQueueFast(t *testing.T) {
	num := 30
	received := make(chan bool, num) // this channel gets "released" on message delivery
	// Consumer
<<<<<<< HEAD
	qi, err := NewQueue(t.Name(), 1, true, false, false, nil)
=======
	qi, err := NewQueue(testUrl, t.Name(), 1, true, false, nil)
>>>>>>> 322cd208
	assert.NoError(t, err)
	defer qi.Close()

	rec := func(m amqp.Delivery) *amqp.Publishing {
		assert.NoError(t, m.Ack(false))
		received <- true
		return nil
	}
	assert.NoError(t, qi.AddReceiver(rec))

	// Publisher
	jobOutChannel := make(chan amqp.Delivery)
<<<<<<< HEAD
	qo, err := NewQueue(t.Name(), 1, false, false, false, jobOutChannel)
=======
	qo, err := NewQueue(testUrl, t.Name(), 1, false, false, jobOutChannel)
>>>>>>> 322cd208
	assert.NoError(t, err)
	defer qo.Close()
	pub := func(d amqp.Delivery) *amqp.Publishing {
		return &amqp.Publishing{
			ContentType:   d.ContentType,
			CorrelationId: d.CorrelationId,
			Body:          d.Body,
			Headers:       d.Headers,
		}
	}
	assert.NoError(t, qo.AddPublisher(context.TODO(), pub))

	t.Run("Multiple", func(t *testing.T) {
		var wg sync.WaitGroup
		wg.Add(num)
		for i := 0; i < num; i++ {
			i := i
			go func() {
				defer wg.Done()
				jobOutChannel <- amqp.Delivery{CorrelationId: fmt.Sprintf("%d", i)}

				<-received
			}()
		}
		wg.Wait()
	})

	CheckNumMessages(t, t.Name(), 0)
}

// This function checks the number of Messages on a queue. Usually, after a
// test finishes running, we want that value to be 0.
func CheckNumMessages(t *testing.T, queueName string, want int) {
	t.Helper()

	// amqp.QueueInspect() didn't work for me, it always returned 0
	// messages. Use rabbitmqctl, it's slow (0.6s) but bearable.
	cmd := exec.Command("docker", "exec", "-i", "test-rabbitmq", "rabbitmqctl", "list_queues")
	out, err := cmd.CombinedOutput()
	assert.NoError(t, err)

	// Sample output:
	//   Timeout: 60.0 seconds ...
	//   Listing queues for vhost / ...
	//   name    messages
	//   TestQueueX      210
	for _, line := range strings.Split(string(out), "\n") {
		if strings.HasPrefix(line, queueName+"\t") {
			// sample value: "TestQueueX      210"
			vals := strings.Split(line, "\t")
			assert.Len(t, vals, 2)
			val, err := strconv.Atoi(vals[1])
			assert.NoError(t, err)
			assert.Equal(t, want, val)
		}
	}
}

func TestMain(m *testing.M) {
	os.Setenv("RABBITMQ_HOSTNAME", "localhost")
	os.Setenv("RABBITMQ_USERNAME", "guest")
	os.Setenv("RABBITMQ_PASSWORD", "guest")
	os.Setenv("RABBITMQ_PORT", "35672")
	os.Setenv("RABBITMQ_VHOST", "queue_vhost")
	testUrl, _ = ReadCfgFromEnv()
	exitVal := m.Run()
	os.Clearenv()
	os.Exit(exitVal)
}<|MERGE_RESOLUTION|>--- conflicted
+++ resolved
@@ -24,11 +24,7 @@
 func TestQueueStop(t *testing.T) {
 	t.Run("Close Consumer", func(t *testing.T) {
 		jobChannel := make(chan amqp.Delivery)
-<<<<<<< HEAD
-		q, err := NewQueue(t.Name(), 3, true, false, false, jobChannel)
-=======
 		q, err := NewQueue(testUrl, t.Name(), 3, true, false, jobChannel)
->>>>>>> 322cd208
 		assert.NoError(t, err)
 
 		rec := func(m amqp.Delivery) *amqp.Publishing {
@@ -47,11 +43,7 @@
 
 	t.Run("Close Publisher", func(t *testing.T) {
 		jobChannel := make(chan amqp.Delivery)
-<<<<<<< HEAD
-		q, err := NewQueue(t.Name(), 1, false, false, false, jobChannel)
-=======
 		q, err := NewQueue(testUrl, t.Name(), 1, false, false, jobChannel)
->>>>>>> 322cd208
 		assert.NoError(t, err)
 		pub := func(d amqp.Delivery) *amqp.Publishing {
 			return nil
@@ -76,11 +68,7 @@
 
 	// Consumer
 	jobChannel := make(chan amqp.Delivery)
-<<<<<<< HEAD
-	qi, err := NewQueue(t.Name(), 1, true, false, false, jobChannel)
-=======
 	qi, err := NewQueue(testUrl, t.Name(), 1, true, false, jobChannel)
->>>>>>> 322cd208
 	assert.NoError(t, err)
 	defer qi.Close()
 
@@ -93,11 +81,7 @@
 	assert.NoError(t, qi.AddReceiver(rec))
 
 	jobChannel2 := make(chan amqp.Delivery)
-<<<<<<< HEAD
-	qo, err := NewQueue(t.Name(), 1, false, false, false, jobChannel2)
-=======
 	qo, err := NewQueue(testUrl, t.Name(), 1, false, false, jobChannel2)
->>>>>>> 322cd208
 	assert.NoError(t, err)
 	defer qo.Close()
 	pub := func(d amqp.Delivery) *amqp.Publishing {
@@ -139,11 +123,7 @@
 
 	// Consumer
 	jobChannel := make(chan amqp.Delivery, num)
-<<<<<<< HEAD
-	qi, err := NewQueue(t.Name(), 1, true, false, true, jobChannel)
-=======
 	qi, err := NewQueue(testUrl, t.Name(), 1, true, true, jobChannel)
->>>>>>> 322cd208
 	assert.NoError(t, err)
 	defer qi.Close()
 
@@ -155,11 +135,7 @@
 	assert.NoError(t, qi.AddReceiver(rec))
 
 	jobChannel2 := make(chan amqp.Delivery, num)
-<<<<<<< HEAD
-	qo, err := NewQueue(t.Name(), 1, false, false, true, jobChannel2)
-=======
 	qo, err := NewQueue(testUrl, t.Name(), 1, false, true, jobChannel2)
->>>>>>> 322cd208
 	assert.NoError(t, err)
 	defer qo.Close()
 	pub := func(d amqp.Delivery) *amqp.Publishing {
@@ -244,11 +220,7 @@
 	num := 30
 	received := make(chan bool, num) // this channel gets "released" on message delivery
 	// Consumer
-<<<<<<< HEAD
-	qi, err := NewQueue(t.Name(), 1, true, false, false, nil)
-=======
 	qi, err := NewQueue(testUrl, t.Name(), 1, true, false, nil)
->>>>>>> 322cd208
 	assert.NoError(t, err)
 	defer qi.Close()
 
@@ -261,11 +233,7 @@
 
 	// Publisher
 	jobOutChannel := make(chan amqp.Delivery)
-<<<<<<< HEAD
-	qo, err := NewQueue(t.Name(), 1, false, false, false, jobOutChannel)
-=======
 	qo, err := NewQueue(testUrl, t.Name(), 1, false, false, jobOutChannel)
->>>>>>> 322cd208
 	assert.NoError(t, err)
 	defer qo.Close()
 	pub := func(d amqp.Delivery) *amqp.Publishing {
